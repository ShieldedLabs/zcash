--- conflicted
+++ resolved
@@ -1234,15 +1234,9 @@
     // there are no utxos to spend
     {
         auto selector = pwalletMain->ZTXOSelectorForAddress(taddr1, true).value();
-<<<<<<< HEAD
         TransactionBuilder builder(consensusParams, nHeight + 1, std::nullopt, pwalletMain);
-        std::vector<SendManyRecipient> recipients = { SendManyRecipient(zaddr1, 100*COIN, "DEADBEEF") };
+        std::vector<SendManyRecipient> recipients = { SendManyRecipient(std::nullopt, zaddr1, 100*COIN, "DEADBEEF") };
         std::shared_ptr<AsyncRPCOperation> operation(new AsyncRPCOperation_sendmany(std::move(builder), selector, recipients, 1));
-=======
-        TransactionBuilder builder(consensusParams, nHeight + 1, pwalletMain);
-        std::vector<SendManyRecipient> recipients = { SendManyRecipient(std::nullopt, zaddr1, 100*COIN, "DEADBEEF") };
-        std::shared_ptr<AsyncRPCOperation> operation(new AsyncRPCOperation_sendmany(builder, selector, recipients, 1));
->>>>>>> 7d9dda4b
         operation->main();
         BOOST_CHECK(operation->isFailed());
         std::string msg = operation->getErrorMessage();
@@ -1252,15 +1246,9 @@
     // there are no unspent notes to spend
     {
         auto selector = pwalletMain->ZTXOSelectorForAddress(zaddr1, true).value();
-<<<<<<< HEAD
         TransactionBuilder builder(consensusParams, nHeight + 1, std::nullopt, pwalletMain);
-        std::vector<SendManyRecipient> recipients = { SendManyRecipient(taddr1, 100*COIN, "DEADBEEF") };
+        std::vector<SendManyRecipient> recipients = { SendManyRecipient(std::nullopt, taddr1, 100*COIN, "DEADBEEF") };
         std::shared_ptr<AsyncRPCOperation> operation(new AsyncRPCOperation_sendmany(std::move(builder), selector, recipients, 1));
-=======
-        TransactionBuilder builder(consensusParams, nHeight + 1, pwalletMain);
-        std::vector<SendManyRecipient> recipients = { SendManyRecipient(std::nullopt, taddr1, 100*COIN, "DEADBEEF") };
-        std::shared_ptr<AsyncRPCOperation> operation(new AsyncRPCOperation_sendmany(builder, selector, recipients, 1));
->>>>>>> 7d9dda4b
         operation->main();
         BOOST_CHECK(operation->isFailed());
         std::string msg = operation->getErrorMessage();
@@ -1270,15 +1258,9 @@
     // get_memo_from_hex_string())
     {
         auto selector = pwalletMain->ZTXOSelectorForAddress(zaddr1, true).value();
-<<<<<<< HEAD
         TransactionBuilder builder(consensusParams, nHeight + 1, std::nullopt, pwalletMain);
-        std::vector<SendManyRecipient> recipients = { SendManyRecipient(zaddr1, 100*COIN, "DEADBEEF") };
+        std::vector<SendManyRecipient> recipients = { SendManyRecipient(std::nullopt, zaddr1, 100*COIN, "DEADBEEF") };
         std::shared_ptr<AsyncRPCOperation> operation(new AsyncRPCOperation_sendmany(std::move(builder), selector, recipients, 1));
-=======
-        TransactionBuilder builder(consensusParams, nHeight + 1, pwalletMain);
-        std::vector<SendManyRecipient> recipients = { SendManyRecipient(std::nullopt, zaddr1, 100*COIN, "DEADBEEF") };
-        std::shared_ptr<AsyncRPCOperation> operation(new AsyncRPCOperation_sendmany(builder, selector, recipients, 1));
->>>>>>> 7d9dda4b
         std::shared_ptr<AsyncRPCOperation_sendmany> ptr = std::dynamic_pointer_cast<AsyncRPCOperation_sendmany> (operation);
         TEST_FRIEND_AsyncRPCOperation_sendmany proxy(ptr);
 
@@ -1377,13 +1359,8 @@
     mtx = CreateNewContextualCMutableTransaction(consensusParams, nextBlockHeight);
 
     auto selector = pwalletMain->ZTXOSelectorForAddress(taddr, true).value();
-<<<<<<< HEAD
-    std::vector<SendManyRecipient> recipients = { SendManyRecipient(pa, 1*COIN, "ABCD") };
+    std::vector<SendManyRecipient> recipients = { SendManyRecipient(std::nullopt, pa, 1*COIN, "ABCD") };
     std::shared_ptr<AsyncRPCOperation> operation(new AsyncRPCOperation_sendmany(std::move(builder), selector, recipients, 0));
-=======
-    std::vector<SendManyRecipient> recipients = { SendManyRecipient(std::nullopt, pa, 1*COIN, "ABCD") };
-    std::shared_ptr<AsyncRPCOperation> operation(new AsyncRPCOperation_sendmany(builder, selector, recipients, 0));
->>>>>>> 7d9dda4b
     std::shared_ptr<AsyncRPCOperation_sendmany> ptr = std::dynamic_pointer_cast<AsyncRPCOperation_sendmany> (operation);
 
     // Enable test mode so tx is not sent
