// Copyright (c) 2009-2014 The Bitcoin Core developers
// Distributed under the MIT software license, see the accompanying
// file COPYING or https://www.opensource.org/licenses/mit-license.php .

#include "chain.h"
#include "core_io.h"
#include "key_io.h"
#include "rpc/server.h"
#include "init.h"
#include "main.h"
#include "script/script.h"
#include "script/standard.h"
#include "sync.h"
#include "util.h"
#include "util/match.h"
#include "utiltime.h"
#include "wallet.h"

#include <fstream>
#include <optional>
#include <stdint.h>
#include <variant>

#include <boost/algorithm/string.hpp>
#include <boost/date_time/posix_time/posix_time.hpp>

#include <univalue.h>

using namespace std;

void EnsureWalletIsUnlocked();
bool EnsureWalletIsAvailable(bool avoidException);

UniValue dumpwallet_impl(const UniValue& params, bool fDumpZKeys);
UniValue importwallet_impl(const UniValue& params, bool fImportZKeys);


std::string static EncodeDumpTime(int64_t nTime) {
    return DateTimeStrFormat("%Y-%m-%dT%H:%M:%SZ", nTime);
}

int64_t static DecodeDumpTime(const std::string &str) {
    static const boost::posix_time::ptime epoch = boost::posix_time::from_time_t(0);
    static const std::locale loc(std::locale::classic(),
        new boost::posix_time::time_input_facet("%Y-%m-%dT%H:%M:%SZ"));
    std::istringstream iss(str);
    iss.imbue(loc);
    boost::posix_time::ptime ptime(boost::date_time::not_a_date_time);
    iss >> ptime;
    if (ptime.is_not_a_date_time())
        return 0;
    return (ptime - epoch).total_seconds();
}

std::string static EncodeDumpString(const std::string &str) {
    std::stringstream ret;
    for (unsigned char c : str) {
        if (c <= 32 || c >= 128 || c == '%') {
            ret << '%' << HexStr(&c, &c + 1);
        } else {
            ret << c;
        }
    }
    return ret.str();
}

std::string DecodeDumpString(const std::string &str) {
    std::stringstream ret;
    for (unsigned int pos = 0; pos < str.length(); pos++) {
        unsigned char c = str[pos];
        if (c == '%' && pos+2 < str.length()) {
            c = (((str[pos+1]>>6)*9+((str[pos+1]-'0')&15)) << 4) |
                ((str[pos+2]>>6)*9+((str[pos+2]-'0')&15));
            pos += 2;
        }
        ret << c;
    }
    return ret.str();
}

UniValue importprivkey(const UniValue& params, bool fHelp)
{
    if (!EnsureWalletIsAvailable(fHelp))
        return NullUniValue;

    if (fHelp || params.size() < 1 || params.size() > 3)
        throw runtime_error(
            "importprivkey \"zcashprivkey\" ( \"label\" rescan )\n"
            "\nAdds a private key (as returned by dumpprivkey) to your wallet.\n"
            "\nArguments:\n"
            "1. \"zcashprivkey\"   (string, required) The private key (see dumpprivkey)\n"
            "2. \"label\"            (string, optional, default=\"\") An optional label\n"
            "3. rescan               (boolean, optional, default=true) Rescan the wallet for transactions\n"
            "\nNote: This call can take minutes to complete if rescan is true.\n"
            "\nExamples:\n"
            "\nDump a private key\n"
            + HelpExampleCli("dumpprivkey", "\"myaddress\"") +
            "\nImport the private key with rescan\n"
            + HelpExampleCli("importprivkey", "\"mykey\"") +
            "\nImport using a label and without rescan\n"
            + HelpExampleCli("importprivkey", "\"mykey\" \"testing\" false") +
            "\nAs a JSON-RPC call\n"
            + HelpExampleRpc("importprivkey", "\"mykey\", \"testing\", false")
        );

    if (fPruneMode)
        throw JSONRPCError(RPC_WALLET_ERROR, "Importing keys is disabled in pruned mode");

    LOCK2(cs_main, pwalletMain->cs_wallet);

    EnsureWalletIsUnlocked();

    string strSecret = params[0].get_str();
    string strLabel = "";
    if (params.size() > 1)
        strLabel = params[1].get_str();

    // Whether to perform rescan after import
    bool fRescan = true;
    if (params.size() > 2)
        fRescan = params[2].get_bool();

    KeyIO keyIO(Params());

    CKey key = keyIO.DecodeSecret(strSecret);
    if (!key.IsValid()) throw JSONRPCError(RPC_INVALID_ADDRESS_OR_KEY, "Invalid private key encoding");

    CPubKey pubkey = key.GetPubKey();
    assert(key.VerifyPubKey(pubkey));
    CKeyID vchAddress = pubkey.GetID();
    {
        pwalletMain->MarkDirty();
        pwalletMain->SetAddressBook(vchAddress, strLabel, "receive");

        // Don't throw error in case a key is already there
        if (pwalletMain->HaveKey(vchAddress)) {
            return keyIO.EncodeDestination(vchAddress);
        }

        pwalletMain->mapKeyMetadata[vchAddress].nCreateTime = 1;

        if (!pwalletMain->AddKeyPubKey(key, pubkey))
            throw JSONRPCError(RPC_WALLET_ERROR, "Error adding key to wallet");

        // whenever a key is imported, we need to scan the whole chain
        pwalletMain->nTimeFirstKey = 1; // 0 would be considered 'no value'

        if (fRescan) {
            pwalletMain->ScanForWalletTransactions(chainActive.Genesis(), true);
        }
    }

    return keyIO.EncodeDestination(vchAddress);
}

void ImportAddress(const CTxDestination& dest, const string& strLabel);
void ImportScript(const CScript& script, const string& strLabel, bool isRedeemScript)
{
    if (!isRedeemScript && ::IsMine(*pwalletMain, script) == ISMINE_SPENDABLE)
        throw JSONRPCError(RPC_WALLET_ERROR, "The wallet already contains the private key for this address or script");

    pwalletMain->MarkDirty();

    if (!pwalletMain->HaveWatchOnly(script) && !pwalletMain->AddWatchOnly(script))
        throw JSONRPCError(RPC_WALLET_ERROR, "Error adding address to wallet");

    if (isRedeemScript) {
        const CScriptID id(script);
        if (!pwalletMain->HaveCScript(id) && !pwalletMain->AddCScript(script)) {
            throw JSONRPCError(RPC_WALLET_ERROR, "Error adding p2sh redeemScript to wallet");
        }
        ImportAddress(id, strLabel);
    } else {
        CTxDestination destination;
        if (ExtractDestination(script, destination)) {
            pwalletMain->SetAddressBook(destination, strLabel, "receive");
        }
    }
}

void ImportAddress(const CTxDestination& dest, const string& strLabel)
{
    CScript script = GetScriptForDestination(dest);
    ImportScript(script, strLabel, false);
    // add to address book or update label
    if (IsValidDestination(dest))
        pwalletMain->SetAddressBook(dest, strLabel, "receive");
}

UniValue importaddress(const UniValue& params, bool fHelp)
{
    if (!EnsureWalletIsAvailable(fHelp))
        return NullUniValue;

    if (fHelp || params.size() < 1 || params.size() > 4)
        throw runtime_error(
            "importaddress \"address\" ( \"label\" rescan p2sh )\n"
            "\nAdds a script (in hex) or address that can be watched as if it were in your wallet but cannot be used to spend.\n"
            "\nArguments:\n"
            "1. \"script\"           (string, required) The hex-encoded script (or address)\n"
            "2. \"label\"            (string, optional, default=\"\") An optional label\n"
            "3. rescan               (boolean, optional, default=true) Rescan the wallet for transactions\n"
            "4. p2sh                 (boolean, optional, default=false) Add the P2SH version of the script as well\n"
            "\nNote: This call can take minutes to complete if rescan is true.\n"
            "If you have the full public key, you should call importpubkey instead of this.\n"
            "\nNote: If you import a non-standard raw script in hex form, outputs sending to it will be treated\n"
            "as change, and not show up in many RPCs.\n"
            "\nExamples:\n"
            "\nImport a script with rescan\n"
            + HelpExampleCli("importaddress", "\"myscript\"") +
            "\nImport using a label without rescan\n"
            + HelpExampleCli("importaddress", "\"myscript\" \"testing\" false") +
            "\nAs a JSON-RPC call\n"
            + HelpExampleRpc("importaddress", "\"myscript\", \"testing\", false")
        );

    if (fPruneMode)
        throw JSONRPCError(RPC_WALLET_ERROR, "Importing addresses is disabled in pruned mode");

    string strLabel = "";
    if (params.size() > 1)
        strLabel = params[1].get_str();

    // Whether to perform rescan after import
    bool fRescan = true;
    if (params.size() > 2)
        fRescan = params[2].get_bool();

    // Whether to import a p2sh version, too
    bool fP2SH = false;
    if (params.size() > 3)
        fP2SH = params[3].get_bool();

    LOCK2(cs_main, pwalletMain->cs_wallet);

    KeyIO keyIO(Params());
    CTxDestination dest = keyIO.DecodeDestination(params[0].get_str());
    if (IsValidDestination(dest)) {
        if (fP2SH) {
            throw JSONRPCError(RPC_INVALID_ADDRESS_OR_KEY, "Cannot use the p2sh flag with an address - use a script instead");
        }
        ImportAddress(dest, strLabel);
    } else if (IsHex(params[0].get_str())) {
        std::vector<unsigned char> data(ParseHex(params[0].get_str()));
        ImportScript(CScript(data.begin(), data.end()), strLabel, fP2SH);
    } else {
        throw JSONRPCError(RPC_INVALID_ADDRESS_OR_KEY, "Invalid Zcash address or script");
    }

    if (fRescan)
    {
        pwalletMain->ScanForWalletTransactions(chainActive.Genesis(), true);
        pwalletMain->ReacceptWalletTransactions();
    }

    return NullUniValue;
}

UniValue importpubkey(const UniValue& params, bool fHelp)
{
    if (!EnsureWalletIsAvailable(fHelp))
        return NullUniValue;

    if (fHelp || params.size() < 1 || params.size() > 4)
        throw runtime_error(
            "importpubkey \"pubkey\" ( \"label\" rescan )\n"
            "\nAdds a public key (in hex) that can be watched as if it were in your wallet but cannot be used to spend.\n"
            "\nArguments:\n"
            "1. \"pubkey\"           (string, required) The hex-encoded public key\n"
            "2. \"label\"            (string, optional, default=\"\") An optional label\n"
            "3. rescan               (boolean, optional, default=true) Rescan the wallet for transactions\n"
            "\nNote: This call can take minutes to complete if rescan is true.\n"
            "\nExamples:\n"
            "\nImport a public key with rescan\n"
            + HelpExampleCli("importpubkey", "\"mypubkey\"") +
            "\nImport using a label without rescan\n"
            + HelpExampleCli("importpubkey", "\"mypubkey\" \"testing\" false") +
            "\nAs a JSON-RPC call\n"
            + HelpExampleRpc("importpubkey", "\"mypubkey\", \"testing\", false")
        );

    if (fPruneMode)
        throw JSONRPCError(RPC_WALLET_ERROR, "Importing public keys is disabled in pruned mode");

    string strLabel = "";
    if (params.size() > 1)
        strLabel = params[1].get_str();

    // Whether to perform rescan after import
    bool fRescan = true;
    if (params.size() > 2)
        fRescan = params[2].get_bool();

    if (!IsHex(params[0].get_str()))
        throw JSONRPCError(RPC_INVALID_ADDRESS_OR_KEY, "Pubkey must be a hex string");
    std::vector<unsigned char> data(ParseHex(params[0].get_str()));
    CPubKey pubKey(data.begin(), data.end());
    if (!pubKey.IsFullyValid())
        throw JSONRPCError(RPC_INVALID_ADDRESS_OR_KEY, "Pubkey is not a valid public key");

    LOCK2(cs_main, pwalletMain->cs_wallet);

    ImportAddress(pubKey.GetID(), strLabel);
    ImportScript(GetScriptForRawPubKey(pubKey), strLabel, false);

    if (fRescan)
    {
        pwalletMain->ScanForWalletTransactions(chainActive.Genesis(), true);
        pwalletMain->ReacceptWalletTransactions();
    }

    return NullUniValue;
}


UniValue z_importwallet(const UniValue& params, bool fHelp)
{
    if (!EnsureWalletIsAvailable(fHelp))
        return NullUniValue;

    if (fHelp || params.size() != 1)
        throw runtime_error(
            "z_importwallet \"filename\"\n"
            "\nImports taddr and zaddr keys from a wallet export file (see z_exportwallet).\n"
            "\nArguments:\n"
            "1. \"filename\"    (string, required) The wallet file\n"
            "\nExamples:\n"
            "\nDump the wallet\n"
            + HelpExampleCli("z_exportwallet", "\"nameofbackup\"") +
            "\nImport the wallet\n"
            + HelpExampleCli("z_importwallet", "\"path/to/exportdir/nameofbackup\"") +
            "\nImport using the json rpc call\n"
            + HelpExampleRpc("z_importwallet", "\"path/to/exportdir/nameofbackup\"")
        );

	return importwallet_impl(params, true);
}

UniValue importwallet(const UniValue& params, bool fHelp)
{
    if (!EnsureWalletIsAvailable(fHelp))
        return NullUniValue;

    if (fHelp || params.size() != 1)
        throw runtime_error(
            "importwallet \"filename\"\n"
            "\nImports taddr keys from a wallet dump file (see dumpwallet).\n"
            "\nArguments:\n"
            "1. \"filename\"    (string, required) The wallet file\n"
            "\nExamples:\n"
            "\nDump the wallet\n"
            + HelpExampleCli("dumpwallet", "\"nameofbackup\"") +
            "\nImport the wallet\n"
            + HelpExampleCli("importwallet", "\"path/to/exportdir/nameofbackup\"") +
            "\nImport using the json rpc call\n"
            + HelpExampleRpc("importwallet", "\"path/to/exportdir/nameofbackup\"")
        );

	return importwallet_impl(params, false);
}

UniValue importwallet_impl(const UniValue& params, bool fImportZKeys)
{
    if (fPruneMode)
        throw JSONRPCError(RPC_WALLET_ERROR, "Importing wallets is disabled in pruned mode");

    LOCK2(cs_main, pwalletMain->cs_wallet);

    EnsureWalletIsUnlocked();

    ifstream file;
    file.open(params[0].get_str().c_str(), std::ios::in | std::ios::ate);
    if (!file.is_open())
        throw JSONRPCError(RPC_INVALID_PARAMETER, "Cannot open wallet dump file");

    int64_t nTimeBegin = chainActive.Tip()->GetBlockTime();

    bool fGood = true;

    int64_t nFilesize = std::max((int64_t)1, (int64_t)file.tellg());
    file.seekg(0, file.beg);

    KeyIO keyIO(Params());

    pwalletMain->ShowProgress(_("Importing..."), 0); // show progress dialog in GUI
    while (file.good()) {
        pwalletMain->ShowProgress("", std::max(1, std::min(99, (int)(((double)file.tellg() / (double)nFilesize) * 100))));
        std::string line;
        std::getline(file, line);
        if (line.empty() || line[0] == '#')
            continue;

        std::vector<std::string> vstr;
        boost::split(vstr, line, boost::is_any_of(" "));
        if (vstr.size() < 2)
            continue;

        // Let's see if the address is a valid Zcash spending key
        if (fImportZKeys) {
            auto spendingkey = keyIO.DecodeSpendingKey(vstr[0]);
            int64_t nTime = DecodeDumpTime(vstr[1]);
            // Only include hdKeypath and seedFpStr if we have both
            std::optional<std::string> hdKeypath = (vstr.size() > 3) ? std::optional<std::string>(vstr[2]) : std::nullopt;
            std::optional<std::string> seedFpStr = (vstr.size() > 3) ? std::optional<std::string>(vstr[3]) : std::nullopt;
            if (spendingkey.has_value()) {
                auto addResult = std::visit(
                    AddSpendingKeyToWallet(pwalletMain, Params().GetConsensus(), nTime, hdKeypath, seedFpStr, true), spendingkey.value());
                if (addResult == KeyAlreadyExists){
                    LogPrint("zrpc", "Skipping import of zaddr (key already present)\n");
                } else if (addResult == KeyNotAdded) {
                    // Something went wrong
                    fGood = false;
                }
                continue;
            } else {
                LogPrint("zrpc", "Importing detected an error: invalid spending key. Trying as a transparent key...\n");
                // Not a valid spending key, so carry on and see if it's a Zcash style t-address.
            }
        }

        CKey key = keyIO.DecodeSecret(vstr[0]);
        if (!key.IsValid())
            continue;
        CPubKey pubkey = key.GetPubKey();
        assert(key.VerifyPubKey(pubkey));
        CKeyID keyid = pubkey.GetID();
        if (pwalletMain->HaveKey(keyid)) {
            LogPrintf("Skipping import of %s (key already present)\n", keyIO.EncodeDestination(keyid));
            continue;
        }
        int64_t nTime = DecodeDumpTime(vstr[1]);
        std::string strLabel;
        bool fLabel = true;
        for (unsigned int nStr = 2; nStr < vstr.size(); nStr++) {
            if (boost::algorithm::starts_with(vstr[nStr], "#"))
                break;
            if (vstr[nStr] == "change=1")
                fLabel = false;
            if (vstr[nStr] == "reserve=1")
                fLabel = false;
            if (boost::algorithm::starts_with(vstr[nStr], "label=")) {
                strLabel = DecodeDumpString(vstr[nStr].substr(6));
                fLabel = true;
            }
        }
        LogPrintf("Importing %s...\n", keyIO.EncodeDestination(keyid));
        if (!pwalletMain->AddKeyPubKey(key, pubkey)) {
            fGood = false;
            continue;
        }
        pwalletMain->mapKeyMetadata[keyid].nCreateTime = nTime;
        if (fLabel)
            pwalletMain->SetAddressBook(keyid, strLabel, "receive");
        nTimeBegin = std::min(nTimeBegin, nTime);
    }
    file.close();
    pwalletMain->ShowProgress("", 100); // hide progress dialog in GUI

    CBlockIndex *pindex = chainActive.Tip();
    while (pindex && pindex->pprev && pindex->GetBlockTime() > nTimeBegin - TIMESTAMP_WINDOW) {
        pindex = pindex->pprev;
    }

    if (!pwalletMain->nTimeFirstKey || nTimeBegin < pwalletMain->nTimeFirstKey)
        pwalletMain->nTimeFirstKey = nTimeBegin;

    LogPrintf("Rescanning last %i blocks\n", chainActive.Height() - pindex->nHeight + 1);
    pwalletMain->ScanForWalletTransactions(pindex);
    pwalletMain->MarkDirty();

    if (!fGood)
        throw JSONRPCError(RPC_WALLET_ERROR, "Error adding some keys to wallet");

    return NullUniValue;
}

UniValue dumpprivkey(const UniValue& params, bool fHelp)
{
    if (!EnsureWalletIsAvailable(fHelp))
        return NullUniValue;

    if (fHelp || params.size() != 1)
        throw runtime_error(
            "dumpprivkey \"t-addr\"\n"
            "\nReveals the private key corresponding to 't-addr'.\n"
            "Then the importprivkey can be used with this output\n"
            "\nArguments:\n"
            "1. \"t-addr\"   (string, required) The transparent address for the private key\n"
            "\nResult:\n"
            "\"key\"         (string) The private key\n"
            "\nExamples:\n"
            + HelpExampleCli("dumpprivkey", "\"myaddress\"")
            + HelpExampleCli("importprivkey", "\"mykey\"")
            + HelpExampleRpc("dumpprivkey", "\"myaddress\"")
        );

    LOCK2(cs_main, pwalletMain->cs_wallet);

    EnsureWalletIsUnlocked();

    KeyIO keyIO(Params());

    std::string strAddress = params[0].get_str();
    CTxDestination dest = keyIO.DecodeDestination(strAddress);
    if (!IsValidDestination(dest)) {
        throw JSONRPCError(RPC_INVALID_ADDRESS_OR_KEY, "Invalid Zcash address");
    }
    const CKeyID *keyID = std::get_if<CKeyID>(&dest);
    if (!keyID) {
        throw JSONRPCError(RPC_TYPE_ERROR, "Address does not refer to a key");
    }
    CKey vchSecret;
    if (!pwalletMain->GetKey(*keyID, vchSecret)) {
        throw JSONRPCError(RPC_WALLET_ERROR, "Private key for address " + strAddress + " is not known");
    }
    return keyIO.EncodeSecret(vchSecret);
}



UniValue z_exportwallet(const UniValue& params, bool fHelp)
{
    if (!EnsureWalletIsAvailable(fHelp))
        return NullUniValue;

    if (fHelp || params.size() != 1)
        throw runtime_error(
            "z_exportwallet \"filename\"\n"
            "\nExports all wallet keys, for taddr and zaddr, in a human-readable format.  Overwriting an existing file is not permitted.\n"
            "\nArguments:\n"
            "1. \"filename\"    (string, required) The filename, saved in folder set by zcashd -exportdir option\n"
            "\nResult:\n"
            "\"path\"           (string) The full path of the destination file\n"
            "\nExamples:\n"
            + HelpExampleCli("z_exportwallet", "\"test\"")
            + HelpExampleRpc("z_exportwallet", "\"test\"")
        );

	return dumpwallet_impl(params, true);
}

UniValue dumpwallet(const UniValue& params, bool fHelp)
{
    if (!EnsureWalletIsAvailable(fHelp))
        return NullUniValue;

    if (fHelp || params.size() != 1)
        throw runtime_error(
            "dumpwallet \"filename\"\n"
            "\nDumps taddr wallet keys in a human-readable format.  Overwriting an existing file is not permitted.\n"
            "\nArguments:\n"
            "1. \"filename\"    (string, required) The filename, saved in folder set by zcashd -exportdir option\n"
            "\nResult:\n"
            "\"path\"           (string) The full path of the destination file\n"
            "\nExamples:\n"
            + HelpExampleCli("dumpwallet", "\"test\"")
            + HelpExampleRpc("dumpwallet", "\"test\"")
        );

	return dumpwallet_impl(params, false);
}

UniValue dumpwallet_impl(const UniValue& params, bool fDumpZKeys)
{
    LOCK2(cs_main, pwalletMain->cs_wallet);

    EnsureWalletIsUnlocked();

    fs::path exportdir;
    try {
        exportdir = GetExportDir();
    } catch (const std::runtime_error& e) {
        throw JSONRPCError(RPC_INTERNAL_ERROR, e.what());
    }
    if (exportdir.empty()) {
        throw JSONRPCError(RPC_WALLET_ERROR, "Cannot export wallet until the zcashd -exportdir option has been set");
    }
    std::string unclean = params[0].get_str();
    std::string clean = SanitizeFilename(unclean);
    if (clean.compare(unclean) != 0) {
        throw JSONRPCError(RPC_WALLET_ERROR, strprintf("Filename is invalid as only alphanumeric characters are allowed.  Try '%s' instead.", clean));
    }
    fs::path exportfilepath = exportdir / clean;

    if (fs::exists(exportfilepath)) {
        throw JSONRPCError(RPC_INVALID_PARAMETER, "Cannot overwrite existing file " + exportfilepath.string());
    }

    ofstream file;
    file.open(exportfilepath.string().c_str());
    if (!file.is_open())
        throw JSONRPCError(RPC_INVALID_PARAMETER, "Cannot open wallet dump file");

    std::map<CKeyID, int64_t> mapKeyBirth;
    std::set<CKeyID> setKeyPool;
    pwalletMain->GetKeyBirthTimes(mapKeyBirth);
    pwalletMain->GetAllReserveKeys(setKeyPool);

    // sort time/key pairs
    std::vector<std::pair<int64_t, CKeyID> > vKeyBirth;
    for (std::map<CKeyID, int64_t>::const_iterator it = mapKeyBirth.begin(); it != mapKeyBirth.end(); it++) {
        vKeyBirth.push_back(std::make_pair(it->second, it->first));
    }
    mapKeyBirth.clear();
    std::sort(vKeyBirth.begin(), vKeyBirth.end());

    KeyIO keyIO(Params());

    // produce output
    file << strprintf("# Wallet dump created by Zcash %s (%s)\n", CLIENT_BUILD, CLIENT_DATE);
    file << strprintf("# * Created on %s\n", EncodeDumpTime(GetTime()));
    file << strprintf("# * Best block at time of backup was %i (%s),\n", chainActive.Height(), chainActive.Tip()->GetBlockHash().ToString());
    file << strprintf("#   mined on %s\n", EncodeDumpTime(chainActive.Tip()->GetBlockTime()));

    std::optional<MnemonicSeed> hdSeed = pwalletMain->GetMnemonicSeed();
    if (hdSeed.has_value()) {
        auto mSeed = hdSeed.value();
        file << strprintf(
                "# Emergency Recovery Information:\n"
                "# - recovery_phrase=\"%s\"\n"
                "# - language=%s\n"
                "# - fingerprint=%s\n",
                mSeed.GetMnemonic(),
                MnemonicSeed::LanguageName(mSeed.GetLanguage()),
                mSeed.Fingerprint().GetHex()
                );
    }

    std::optional<HDSeed> legacySeed = pwalletMain->GetLegacyHDSeed();
    if (legacySeed.has_value()) {
        auto rawSeed = legacySeed.value().RawSeed();
        file << strprintf(
                "# Legacy HD Seed:\n"
                "# - seed=%s\n"
                "# - fingerprint=%s\n",
                HexStr(rawSeed.begin(), rawSeed.end()),
                legacySeed.value().Fingerprint().GetHex()
                );
    }

    file << "\n";
    for (std::vector<std::pair<int64_t, CKeyID> >::const_iterator it = vKeyBirth.begin(); it != vKeyBirth.end(); it++) {
        const CKeyID &keyid = it->second;
        std::string strTime = EncodeDumpTime(it->first);
        std::string strAddr = keyIO.EncodeDestination(keyid);
        CKey key;
        if (pwalletMain->GetKey(keyid, key)) {
            if (pwalletMain->mapAddressBook.count(keyid)) {
                file << strprintf("%s %s label=%s # addr=%s\n", keyIO.EncodeSecret(key), strTime, EncodeDumpString(pwalletMain->mapAddressBook[keyid].name), strAddr);
            } else if (setKeyPool.count(keyid)) {
                file << strprintf("%s %s reserve=1 # addr=%s\n", keyIO.EncodeSecret(key), strTime, strAddr);
            } else {
                file << strprintf("%s %s change=1 # addr=%s\n", keyIO.EncodeSecret(key), strTime, strAddr);
            }
        }
    }
    file << "\n";

    if (fDumpZKeys) {
        std::set<libzcash::SproutPaymentAddress> sproutAddresses;
        pwalletMain->GetSproutPaymentAddresses(sproutAddresses);
        file << "\n";
        file << "# Zkeys\n";
        file << "\n";
        for (auto addr : sproutAddresses) {
            libzcash::SproutSpendingKey key;
            if (pwalletMain->GetSproutSpendingKey(addr, key)) {
                std::string strTime = EncodeDumpTime(pwalletMain->mapSproutZKeyMetadata[addr].nCreateTime);
                file << strprintf("%s %s # zaddr=%s\n", keyIO.EncodeSpendingKey(key), strTime, keyIO.EncodePaymentAddress(addr));
            }
        }
        std::set<libzcash::SaplingPaymentAddress> saplingAddresses;
        pwalletMain->GetSaplingPaymentAddresses(saplingAddresses);
        file << "\n";
        file << "# Sapling keys\n";
        file << "\n";
        for (auto addr : saplingAddresses) {
            libzcash::SaplingExtendedSpendingKey extsk;
            if (pwalletMain->GetSaplingExtendedSpendingKey(addr, extsk)) {
                auto ivk = extsk.expsk.full_viewing_key().in_viewing_key();
                CKeyMetadata keyMeta = pwalletMain->mapSaplingZKeyMetadata[ivk];
                std::string strTime = EncodeDumpTime(keyMeta.nCreateTime);
                // Keys imported with z_importkey do not have zip32 metadata
                if (keyMeta.hdKeypath.empty() || keyMeta.seedFp.IsNull()) {
                    file << strprintf("%s %s # zaddr=%s\n", keyIO.EncodeSpendingKey(extsk), strTime, keyIO.EncodePaymentAddress(addr));
                } else {
                    file << strprintf("%s %s %s %s # zaddr=%s\n", keyIO.EncodeSpendingKey(extsk), strTime, keyMeta.hdKeypath, keyMeta.seedFp.GetHex(), keyIO.EncodePaymentAddress(addr));
                }
            }
        }
        file << "\n";
    }

    file << "# End of dump\n";
    file.close();

    return exportfilepath.string();
}


UniValue z_importkey(const UniValue& params, bool fHelp)
{
    if (!EnsureWalletIsAvailable(fHelp))
        return NullUniValue;

    if (fHelp || params.size() < 1 || params.size() > 3)
        throw runtime_error(
            "z_importkey \"zkey\" ( rescan startHeight )\n"
            "\nAdds a zkey (as returned by z_exportkey) to your wallet.\n"
            "\nArguments:\n"
            "1. \"zkey\"             (string, required) The zkey (see z_exportkey)\n"
            "2. rescan             (string, optional, default=\"whenkeyisnew\") Rescan the wallet for transactions - can be \"yes\", \"no\" or \"whenkeyisnew\"\n"
            "3. startHeight        (numeric, optional, default=0) Block height to start rescan from\n"
            "\nNote: This call can take minutes to complete if rescan is true.\n"
            "\nResult:\n"
            "{\n"
            "  \"type\" : \"xxxx\",                         (string) \"sprout\" or \"sapling\"\n"
            "  \"address\" : \"address|DefaultAddress\",    (string) The address corresponding to the spending key (for Sapling, this is the default address).\n"
            "}\n"
            "\nExamples:\n"
            "\nExport a zkey\n"
            + HelpExampleCli("z_exportkey", "\"myaddress\"") +
            "\nImport the zkey with rescan\n"
            + HelpExampleCli("z_importkey", "\"mykey\"") +
            "\nImport the zkey with partial rescan\n"
            + HelpExampleCli("z_importkey", "\"mykey\" whenkeyisnew 30000") +
            "\nRe-import the zkey with longer partial rescan\n"
            + HelpExampleCli("z_importkey", "\"mykey\" yes 20000") +
            "\nAs a JSON-RPC call\n"
            + HelpExampleRpc("z_importkey", "\"mykey\", \"no\"")
        );

    if (fPruneMode)
        throw JSONRPCError(RPC_WALLET_ERROR, "Importing keys is disabled in pruned mode");

    LOCK2(cs_main, pwalletMain->cs_wallet);

    EnsureWalletIsUnlocked();

    // Whether to perform rescan after import
    bool fRescan = true;
    bool fIgnoreExistingKey = true;
    if (params.size() > 1) {
        auto rescan = params[1].get_str();
        if (rescan.compare("whenkeyisnew") != 0) {
            fIgnoreExistingKey = false;
            if (rescan.compare("yes") == 0) {
                fRescan = true;
            } else if (rescan.compare("no") == 0) {
                fRescan = false;
            } else {
                // Handle older API
                UniValue jVal;
                if (!jVal.read(std::string("[")+rescan+std::string("]")) ||
                    !jVal.isArray() || jVal.size()!=1 || !jVal[0].isBool()) {
                    throw JSONRPCError(
                        RPC_INVALID_PARAMETER,
                        "rescan must be \"yes\", \"no\" or \"whenkeyisnew\"");
                }
                fRescan = jVal[0].getBool();
            }
        }
    }

    // Height to rescan from
    int nRescanHeight = 0;
    if (params.size() > 2)
        nRescanHeight = params[2].get_int();
    if (nRescanHeight < 0 || nRescanHeight > chainActive.Height()) {
        throw JSONRPCError(RPC_INVALID_PARAMETER, "Block height out of range");
    }

    KeyIO keyIO(Params());
    string strSecret = params[0].get_str();
    auto spendingkey = keyIO.DecodeSpendingKey(strSecret);
    if (!spendingkey.has_value()) {
        throw JSONRPCError(RPC_INVALID_ADDRESS_OR_KEY, "Invalid spending key");
    }

    auto addrInfo = std::visit(libzcash::AddressInfoFromSpendingKey{}, spendingkey.value());
    UniValue result(UniValue::VOBJ);
    result.pushKV("type", addrInfo.first);
    result.pushKV("address", keyIO.EncodePaymentAddress(addrInfo.second));

    // Sapling support
    auto addResult = std::visit(AddSpendingKeyToWallet(pwalletMain, Params().GetConsensus()), spendingkey.value());
    if (addResult == KeyAlreadyExists && fIgnoreExistingKey) {
        return result;
    }
    pwalletMain->MarkDirty();
    if (addResult == KeyNotAdded) {
        throw JSONRPCError(RPC_WALLET_ERROR, "Error adding spending key to wallet");
    }

    // whenever a key is imported, we need to scan the whole chain
    pwalletMain->nTimeFirstKey = 1; // 0 would be considered 'no value'

    // We want to scan for transactions and notes
    if (fRescan) {
        pwalletMain->ScanForWalletTransactions(chainActive[nRescanHeight], true);
    }

    return result;
}

UniValue z_importviewingkey(const UniValue& params, bool fHelp)
{
    if (!EnsureWalletIsAvailable(fHelp))
        return NullUniValue;

    if (fHelp || params.size() < 1 || params.size() > 3)
        throw runtime_error(
            "z_importviewingkey \"vkey\" ( rescan startHeight )\n"
            "\nAdds a viewing key (as returned by z_exportviewingkey) to your wallet.\n"
            "\nArguments:\n"
            "1. \"vkey\"             (string, required) The viewing key (see z_exportviewingkey)\n"
            "2. rescan             (string, optional, default=\"whenkeyisnew\") Rescan the wallet for transactions - can be \"yes\", \"no\" or \"whenkeyisnew\"\n"
            "3. startHeight        (numeric, optional, default=0) Block height to start rescan from\n"
            "\nNote: This call can take minutes to complete if rescan is true.\n"
            "\nResult:\n"
            "{\n"
            "  \"type\" : \"xxxx\",                         (string) \"sprout\" or \"sapling\"\n"
            "  \"address\" : \"address|DefaultAddress\",    (string) The address corresponding to the viewing key (for Sapling, this is the default address).\n"
            "}\n"
            "\nExamples:\n"
            "\nImport a viewing key\n"
            + HelpExampleCli("z_importviewingkey", "\"vkey\"") +
            "\nImport the viewing key without rescan\n"
            + HelpExampleCli("z_importviewingkey", "\"vkey\", no") +
            "\nImport the viewing key with partial rescan\n"
            + HelpExampleCli("z_importviewingkey", "\"vkey\" whenkeyisnew 30000") +
            "\nRe-import the viewing key with longer partial rescan\n"
            + HelpExampleCli("z_importviewingkey", "\"vkey\" yes 20000") +
            "\nAs a JSON-RPC call\n"
            + HelpExampleRpc("z_importviewingkey", "\"vkey\", \"no\"")
        );

    LOCK2(cs_main, pwalletMain->cs_wallet);

    EnsureWalletIsUnlocked();

    // Whether to perform rescan after import
    bool fRescan = true;
    bool fIgnoreExistingKey = true;
    if (params.size() > 1) {
        auto rescan = params[1].get_str();
        if (rescan.compare("whenkeyisnew") != 0) {
            fIgnoreExistingKey = false;
            if (rescan.compare("no") == 0) {
                fRescan = false;
            } else if (rescan.compare("yes") != 0) {
                throw JSONRPCError(
                    RPC_INVALID_PARAMETER,
                    "rescan must be \"yes\", \"no\" or \"whenkeyisnew\"");
            }
        }
    }

    // Height to rescan from
    int nRescanHeight = 0;
    if (params.size() > 2) {
        nRescanHeight = params[2].get_int();
    }
    if (nRescanHeight < 0 || nRescanHeight > chainActive.Height()) {
        throw JSONRPCError(RPC_INVALID_PARAMETER, "Block height out of range");
    }

    KeyIO keyIO(Params());
    string strVKey = params[0].get_str();
    auto viewingkey = keyIO.DecodeViewingKey(strVKey);
    if (!viewingkey.has_value()) {
        throw JSONRPCError(RPC_INVALID_ADDRESS_OR_KEY, "Invalid viewing key");
    }

<<<<<<< HEAD
    auto addrInfo = std::visit(libzcash::AddressInfoFromViewingKey(Params()), viewingkey);
=======
    auto addrInfo = std::visit(libzcash::AddressInfoFromViewingKey{}, viewingkey.value());
>>>>>>> 423489c5
    UniValue result(UniValue::VOBJ);
    const string strAddress = keyIO.EncodePaymentAddress(addrInfo.second);
    result.pushKV("type", addrInfo.first);
    result.pushKV("address", strAddress);

    auto addResult = std::visit(AddViewingKeyToWallet(pwalletMain), viewingkey.value());
    if (addResult == SpendingKeyExists) {
        throw JSONRPCError(
            RPC_WALLET_ERROR,
            "The wallet already contains the private key for this viewing key (address: " + strAddress + ")");
    } else if (addResult == KeyAlreadyExists && fIgnoreExistingKey) {
        return result;
    }
    pwalletMain->MarkDirty();
    if (addResult == KeyNotAdded) {
        throw JSONRPCError(RPC_WALLET_ERROR, "Error adding viewing key to wallet");
    }

    // We want to scan for transactions and notes
    if (fRescan) {
        pwalletMain->ScanForWalletTransactions(chainActive[nRescanHeight], true);
    }

    return result;
}

UniValue z_exportkey(const UniValue& params, bool fHelp)
{
    if (!EnsureWalletIsAvailable(fHelp))
        return NullUniValue;

    if (fHelp || params.size() != 1)
        throw runtime_error(
            "z_exportkey \"zaddr\"\n"
            "\nReveals the zkey corresponding to 'zaddr'.\n"
            "Then the z_importkey can be used with this output\n"
            "\nArguments:\n"
            "1. \"zaddr\"   (string, required) The zaddr for the private key\n"
            "\nResult:\n"
            "\"key\"                  (string) The private key\n"
            "\nExamples:\n"
            + HelpExampleCli("z_exportkey", "\"myaddress\"")
            + HelpExampleCli("z_importkey", "\"mykey\"")
            + HelpExampleRpc("z_exportkey", "\"myaddress\"")
        );

    LOCK2(cs_main, pwalletMain->cs_wallet);

    EnsureWalletIsUnlocked();

    string strAddress = params[0].get_str();

    KeyIO keyIO(Params());
    auto address = keyIO.DecodePaymentAddress(strAddress);
    if (!address.has_value()) {
        throw JSONRPCError(RPC_INVALID_ADDRESS_OR_KEY, "Invalid zaddr");
    }

    std::string result = std::visit(match {
        [&](const CKeyID& addr) {
            CKey key;
            if (pwalletMain->GetKey(addr, key)) {
                return keyIO.EncodeSecret(key);
            } else {
                throw JSONRPCError(RPC_WALLET_ERROR, "Wallet does not hold the private key for this address.");
            }
        },
        [&](const CScriptID& addr) {
            CScript redeemScript;
            if (pwalletMain->GetCScript(addr, redeemScript)) {
                return FormatScript(redeemScript);
            } else {
                throw JSONRPCError(RPC_WALLET_ERROR, "Wallet does not hold the redeem script for this P2SH address.");
            }
        },
        [&](const libzcash::SproutPaymentAddress& addr) {
            libzcash::SproutSpendingKey key;
            if (pwalletMain->GetSproutSpendingKey(addr, key)) {
                return keyIO.EncodeSpendingKey(key);
            } else {
                throw JSONRPCError(RPC_WALLET_ERROR, "Wallet does not hold the private spending key for this Sprout address");
            }
        },
        [&](const libzcash::SaplingPaymentAddress& addr) {
            libzcash::SaplingExtendedSpendingKey extsk;
            if (pwalletMain->GetSaplingExtendedSpendingKey(addr, extsk)) {
                return keyIO.EncodeSpendingKey(extsk);
            } else {
                throw JSONRPCError(RPC_WALLET_ERROR, "Wallet does not hold the private spending key for this Sapling address");
            }
        },
        [&](const libzcash::UnifiedAddress& ua) {
            throw JSONRPCError(
                    RPC_WALLET_ERROR,
                    "No serialized form is defined for unified spending keys. "
                    "Use the emergency recovery phrase for this wallet for backup purposes instead.");
            return std::string(); //unreachable, here to make the compiler happy
        }
    }, address.value());
    return result;
}

UniValue z_exportviewingkey(const UniValue& params, bool fHelp)
{
    if (!EnsureWalletIsAvailable(fHelp))
        return NullUniValue;

    if (fHelp || params.size() != 1)
        throw runtime_error(
            "z_exportviewingkey \"zaddr\"\n"
            "\nReveals the viewing key corresponding to 'zaddr'.\n"
            "Then the z_importviewingkey can be used with this output\n"
            "\nArguments:\n"
            "1. \"zaddr\"   (string, required) The zaddr for the viewing key\n"
            "\nResult:\n"
            "\"vkey\"                  (string) The viewing key\n"
            "\nExamples:\n"
            + HelpExampleCli("z_exportviewingkey", "\"myaddress\"")
            + HelpExampleRpc("z_exportviewingkey", "\"myaddress\"")
        );

    LOCK2(cs_main, pwalletMain->cs_wallet);

    EnsureWalletIsUnlocked();

    string strAddress = params[0].get_str();

    KeyIO keyIO(Params());
    auto address = keyIO.DecodePaymentAddress(strAddress);
    if (!address.has_value()) {
        throw JSONRPCError(RPC_INVALID_ADDRESS_OR_KEY, "Invalid zaddr");
    }

    auto vk = std::visit(GetViewingKeyForPaymentAddress(pwalletMain), address.value());
    if (vk) {
        return keyIO.EncodeViewingKey(vk.value());
    } else {
        throw JSONRPCError(RPC_WALLET_ERROR, "Wallet does not hold private key or viewing key for this zaddr");
    }
}<|MERGE_RESOLUTION|>--- conflicted
+++ resolved
@@ -872,11 +872,7 @@
         throw JSONRPCError(RPC_INVALID_ADDRESS_OR_KEY, "Invalid viewing key");
     }
 
-<<<<<<< HEAD
-    auto addrInfo = std::visit(libzcash::AddressInfoFromViewingKey(Params()), viewingkey);
-=======
-    auto addrInfo = std::visit(libzcash::AddressInfoFromViewingKey{}, viewingkey.value());
->>>>>>> 423489c5
+    auto addrInfo = std::visit(libzcash::AddressInfoFromViewingKey(Params()), viewingkey.value());
     UniValue result(UniValue::VOBJ);
     const string strAddress = keyIO.EncodePaymentAddress(addrInfo.second);
     result.pushKV("type", addrInfo.first);
