--- conflicted
+++ resolved
@@ -639,9 +639,6 @@
     std::set<uint256> GetConflicts() const;
 };
 
-<<<<<<< HEAD
-=======
-
 class AddrSet {
 private:
     std::set<libzcash::SproutPaymentAddress> sproutAddresses;
@@ -673,7 +670,6 @@
     }
 };
 
->>>>>>> 423489c5
 class COutput
 {
 public:
@@ -1508,22 +1504,11 @@
     bool CheckNetworkInfo(std::pair<std::string, std::string> networkInfo);
     uint32_t BIP44CoinType();
 
-<<<<<<< HEAD
-    /* Find notes filtered by payment address, min depth, ability to spend */
-    void GetFilteredNotes(std::vector<SproutNoteEntry>& sproutEntries,
-                          std::vector<SaplingNoteEntry>& saplingEntries,
-                          std::string address,
-                          int minDepth=1,
-                          bool ignoreSpent=true,
-                          bool requireSpendingKey=true);
-=======
-    /* Set the current HD seed, without saving it to disk (used by LoadWallet) */
-    bool LoadHDSeed(const HDSeed& key);
-    /* Set the current encrypted HD seed, without saving it to disk (used by LoadWallet) */
-    bool LoadCryptedHDSeed(const uint256& seedFp, const std::vector<unsigned char>& seed);
-
+    /**
+     * Check whether the wallet contains spending keys for all the addresses
+     * contained in the given address set.
+     */
     bool HasSpendingKeys(const AddrSet& noteFilter) const;
->>>>>>> 423489c5
 
     /* Find notes filtered by payment addresses, min depth, max depth, if they are spent,
        if a spending key is required, and if they are locked */
@@ -1684,11 +1669,7 @@
 
     KeyAddResult operator()(const libzcash::SproutViewingKey &sk) const;
     KeyAddResult operator()(const libzcash::SaplingExtendedFullViewingKey &sk) const;
-<<<<<<< HEAD
     KeyAddResult operator()(const libzcash::UnifiedFullViewingKey &sk) const;
-    KeyAddResult operator()(const libzcash::InvalidEncoding& no) const;
-=======
->>>>>>> 423489c5
 };
 
 class AddSpendingKeyToWallet
