use libc::{c_char, size_t};
use std::{
    convert::{TryFrom, TryInto},
    ffi::{CStr, CString},
    ptr, slice,
};
use zeroize::Zeroize;

use zcash_primitives::zip339;

// It's safer to use a wrapper type here than an enum. We can't stop a C caller from passing
// an unrecognized value as a `language` parameter; if it were an enum on the Rust side,
// then that would immediately be UB, whereas this way we can return null or false.
#[repr(C)]
#[derive(Copy, Clone)]
pub struct Language(pub u32);

impl TryFrom<Language> for zip339::Language {
    type Error = ();

    fn try_from(language: Language) -> Result<Self, ()> {
        // These must match `src/rust/include/zip339.h`.
        match language {
            Language(0) => Ok(zip339::Language::English),
            Language(1) => Ok(zip339::Language::SimplifiedChinese),
            Language(2) => Ok(zip339::Language::TraditionalChinese),
            Language(3) => Ok(zip339::Language::Czech),
            Language(4) => Ok(zip339::Language::French),
            Language(5) => Ok(zip339::Language::Italian),
            Language(6) => Ok(zip339::Language::Japanese),
            Language(7) => Ok(zip339::Language::Korean),
            Language(8) => Ok(zip339::Language::Portuguese),
            Language(9) => Ok(zip339::Language::Spanish),
            Language(_) => Err(()),
        }
    }
}

/// Creates a phrase with the given entropy, in the given `Language`. The phrase is represented as
/// a pointer to a null-terminated C string that must not be written to, and must be freed by
/// `zip339_free_phrase`.
#[no_mangle]
pub extern "C" fn zip339_entropy_to_phrase(
    language: Language,
    entropy: *const u8,
    entropy_len: size_t,
) -> *const c_char {
    assert!(!entropy.is_null());

    if let Ok(language) = language.try_into() {
        let entropy = unsafe { slice::from_raw_parts(entropy, entropy_len) }.to_vec();
        if let Ok(mnemonic) = zip339::Mnemonic::from_entropy_in(language, entropy) {
            if let Ok(phrase) = CString::new(mnemonic.phrase()) {
                return phrase.into_raw() as *const c_char;
            }
        }
    }
    ptr::null()
}

/// Frees a phrase returned by `zip339_entropy_to_phrase`.
#[no_mangle]
pub extern "C" fn zip339_free_phrase(phrase: *const c_char) {
    if !phrase.is_null() {
        unsafe {
            // It is correct to cast away const here; the memory is not actually immutable.
<<<<<<< HEAD
            drop(CString::from_raw(phrase as *mut c_char));
=======
            CString::from_raw(phrase as *mut c_char)
                .into_bytes()
                .zeroize();
>>>>>>> ed93cf5a
        }
    }
}

/// Returns `true` if the given string is a valid mnemonic phrase in the given `Language`.
#[no_mangle]
pub extern "C" fn zip339_validate_phrase(language: Language, phrase: *const c_char) -> bool {
    assert!(!phrase.is_null());

    if let Ok(language) = language.try_into() {
        if let Ok(phrase) = unsafe { CStr::from_ptr(phrase) }.to_str() {
            return zip339::Mnemonic::validate_in(language, phrase).is_ok();
        }
    }
    false
}

/// Copies the seed for the given phrase into the 64-byte buffer `buf`.
/// Returns true if successful, false on error. In case of error, `buf` is zeroed.
#[no_mangle]
pub extern "C" fn zip339_phrase_to_seed(
    language: Language,
    phrase: *const c_char,
    buf: *mut u8,
) -> bool {
    assert!(!phrase.is_null());
    assert!(!buf.is_null());

    if let Ok(language) = language.try_into() {
        if let Ok(phrase) = unsafe { CStr::from_ptr(phrase) }.to_str() {
            if let Ok(mnemonic) = zip339::Mnemonic::from_phrase_in(language, phrase) {
                // Use the empty passphrase.
                let seed = mnemonic.to_seed("");
                unsafe {
                    ptr::copy(seed.as_ptr(), buf, 64);
                }
                return true;
            }
        }
    }
    unsafe {
        ptr::write_bytes(buf, 0, 64);
    }
    false
}<|MERGE_RESOLUTION|>--- conflicted
+++ resolved
@@ -64,13 +64,9 @@
     if !phrase.is_null() {
         unsafe {
             // It is correct to cast away const here; the memory is not actually immutable.
-<<<<<<< HEAD
-            drop(CString::from_raw(phrase as *mut c_char));
-=======
             CString::from_raw(phrase as *mut c_char)
                 .into_bytes()
                 .zeroize();
->>>>>>> ed93cf5a
         }
     }
 }
