<<<<<<< HEAD
zcash (4.7.0~rc1) stable; urgency=medium

  * 4.7.0-rc1 release.

 -- Electric Coin Company <team@electriccoin.co>  Tue, 22 Mar 2022 21:14:02 +0000
=======
zcash (4.6.0+2) stable; urgency=medium

  * 4.6.0-2 release.

 -- Electric Coin Company <team@electriccoin.co>  Mon, 04 Apr 2022 21:53:34 +0000
>>>>>>> ac0c24cf

zcash (4.6.0+1) stable; urgency=medium

  * 4.6.0-1 release.

 -- Electric Coin Company <team@electriccoin.co>  Wed, 05 Jan 2022 20:18:43 +0000

zcash (4.6.0) stable; urgency=medium

  * 4.6.0 release.

 -- Electric Coin Company <team@electriccoin.co>  Thu, 23 Dec 2021 00:35:41 +0000

zcash (4.6.0~rc1) stable; urgency=medium

  * 4.6.0-rc1 release.

 -- Electric Coin Company <team@electriccoin.co>  Sat, 18 Dec 2021 04:25:50 +0000

zcash (4.5.1+1) stable; urgency=medium

  * 4.5.1-1 release.

 -- Electric Coin Company <team@electriccoin.co>  Fri, 08 Oct 2021 17:03:31 +0000

zcash (4.5.1) stable; urgency=medium

  * 4.5.1 release.

 -- Electric Coin Company <team@electriccoin.co>  Wed, 29 Sep 2021 01:49:51 +0100

zcash (4.5.0) stable; urgency=medium

  * 4.5.0 release.

 -- Electric Coin Company <team@electriccoin.co>  Thu, 23 Sep 2021 04:20:16 +0100

zcash (4.5.0~rc1) stable; urgency=medium

  * 4.5.0-rc1 release.

 -- Electric Coin Company <team@electriccoin.co>  Thu, 16 Sep 2021 23:34:14 +0100

zcash (4.4.1) stable; urgency=medium

  * 4.4.1 release.

 -- Electric Coin Company <team@electriccoin.co>  Wed, 09 Jun 2021 23:19:49 +0100

zcash (4.4.1~rc1) stable; urgency=medium

  * 4.4.1-rc1 release.

 -- Electric Coin Company <team@electriccoin.co>  Tue, 08 Jun 2021 22:45:20 +0100

zcash (4.4.0) stable; urgency=medium

  * 4.4.0 release.

 -- Electric Coin Company <team@electriccoin.co>  Thu, 15 Apr 2021 16:55:39 +1200

zcash (4.4.0~rc1) stable; urgency=medium

  * 4.4.0-rc1 release.

 -- Electric Coin Company <team@electriccoin.co>  Fri, 09 Apr 2021 17:40:36 +1200

zcash (4.3.0) stable; urgency=medium

  * 4.3.0 release.

 -- Electric Coin Company <team@electriccoin.co>  Wed, 24 Feb 2021 20:17:10 +0000

zcash (4.3.0~rc1) stable; urgency=medium

  * 4.3.0-rc1 release.

 -- Electric Coin Company <team@electriccoin.co>  Fri, 19 Feb 2021 22:05:06 +0000

zcash (4.2.0) stable; urgency=medium

  * 4.2.0 release.

 -- Electric Coin Company <team@electriccoin.co>  Mon, 21 Dec 2020 12:55:52 -0700

zcash (4.2.0~rc1) stable; urgency=medium

  * 4.2.0-rc1 release.

 -- Electric Coin Company <team@electriccoin.co>  Sat, 19 Dec 2020 09:53:28 -0700

zcash (4.1.1) stable; urgency=medium

  * 4.1.1 release.

 -- Electric Coin Company <team@electriccoin.co>  Mon, 16 Nov 2020 10:23:40 -0700

zcash (4.1.0) stable; urgency=medium

  * 4.1.0 release.

 -- Electric Coin Company <team@electriccoin.co>  Mon, 02 Nov 2020 13:40:54 -0700

zcash (4.1.0~rc1) stable; urgency=medium

  * 4.1.0-rc1 release.

 -- Electric Coin Company <team@electriccoin.co>  Wed, 28 Oct 2020 02:51:45 +0800

zcash (4.0.0) stable; urgency=medium

  * 4.0.0 release.

 -- Electric Coin Company <team@electriccoin.co>  Tue, 01 Sep 2020 13:31:19 -0600

zcash (4.0.0~rc1) stable; urgency=medium

  * 4.0.0-rc1 release.

 -- Electric Coin Company <team@electriccoin.co>  Wed, 26 Aug 2020 10:17:07 -0600

zcash (3.1.0) stable; urgency=medium

  * 3.1.0 release.

 -- Electric Coin Company <team@electriccoin.co>  Tue, 28 Jul 2020 07:02:06 +0800

zcash (3.1.0~rc2) stable; urgency=medium

  * 3.1.0-rc2 release.

 -- Electric Coin Company <team@electriccoin.co>  Wed, 15 Jul 2020 21:51:09 +0800

zcash (3.1.0~rc1) stable; urgency=medium

  * 3.1.0-rc1 release.

 -- Electric Coin Company <team@electriccoin.co>  Tue, 14 Jul 2020 14:38:11 +0800

zcash (3.0.0) stable; urgency=medium

  * 3.0.0 release.

 -- Electric Coin Company <team@electriccoin.co>  Fri, 22 May 2020 11:48:24 -0600

zcash (3.0.0~rc1) stable; urgency=medium

  * 3.0.0-rc1 release.

 -- Electric Coin Company <team@electriccoin.co>  Thu, 21 May 2020 07:34:53 -0600

zcash (2.1.2+3) stable; urgency=medium

  * 2.1.2-3 release.

 -- Electric Coin Company <team@electriccoin.co>  Fri, 08 May 2020 12:41:23 -0600

zcash (2.1.2+2) stable; urgency=medium

  * 2.1.2-2 release.

 -- Electric Coin Company <team@electriccoin.co>  Fri, 08 May 2020 11:43:55 -0600

zcash (2.1.2+1) stable; urgency=medium

  * 2.1.2-1 release.

 -- Electric Coin Company <team@electriccoin.co>  Wed, 06 May 2020 10:52:57 -0600

zcash (2.1.2) stable; urgency=medium

  * 2.1.2 release.

 -- Electric Coin Company <team@electriccoin.co>  Wed, 22 Apr 2020 10:46:06 -0600

zcash (2.1.2~rc1) stable; urgency=medium

  * 2.1.2-rc1 release.

 -- Electric Coin Company <team@electriccoin.co>  Wed, 15 Apr 2020 17:47:45 -0600

zcash (2.1.1+1) stable; urgency=critical

  * 2.1.1-1 release.

 -- Electric Coin Company <team@electriccoin.co>  Thu, 06 Feb 2020 16:53:19 -0700

zcash (2.1.1) stable; urgency=medium

  * 2.1.1 release.

 -- Electric Coin Company <team@electriccoin.co>  Fri, 17 Jan 2020 10:27:31 -0700

zcash (2.1.1~rc2) stable; urgency=medium

  * 2.1.1-rc2 release.

 -- Electric Coin Company <team@electriccoin.co>  Mon, 13 Jan 2020 17:56:29 -0700

zcash (2.1.1~rc1) stable; urgency=medium

  * 2.1.1-rc1 release.

 -- Electric Coin Company <team@electriccoin.co>  Tue, 07 Jan 2020 20:13:52 -0700

zcash (2.1.0+1) stable; urgency=medium

  * 2.1.0-1 release.

 -- Electric Coin Company <team@z.cash>  Fri, 08 Nov 2019 18:56:32 +0000

zcash (2.1.0) stable; urgency=medium

  * 2.1.0 release.

 -- Electric Coin Company <team@z.cash>  Sat, 02 Nov 2019 11:01:00 -0600

zcash (2.1.0~rc1) stable; urgency=medium

  * 2.1.0-rc1 release.

 -- Electric Coin Company <team@z.cash>  Tue, 22 Oct 2019 14:52:02 -0600

zcash (2.0.7+3) stable; urgency=critical

  * 2.0.7-3 release.

 -- Electric Coin Company <team@z.cash>  Tue, 24 Sep 2019 21:01:13 +0100

zcash (2.0.7+2) stable; urgency=medium

  * 2.0.7-2 release.

 -- Electric Coin Company <team@z.cash>  Fri, 30 Aug 2019 17:47:52 -0600

zcash (2.0.7+1) stable; urgency=medium

  * 2.0.7-1 release.

 -- Electric Coin Company <team@z.cash>  Thu, 29 Aug 2019 13:07:52 -0600

zcash (2.0.7) stable; urgency=medium

  * 2.0.7 release.

 -- Electric Coin Company <team@z.cash>  Mon, 19 Aug 2019 15:09:14 -0600

zcash (2.0.7~rc1) stable; urgency=medium

  * 2.0.7-rc1 release.

 -- Electric Coin Company <team@z.cash>  Fri, 09 Aug 2019 17:05:51 -0600

zcash (2.0.6) stable; urgency=medium

  * 2.0.6 release.

 -- Electric Coin Company <team@z.cash>  Wed, 19 Jun 2019 00:28:06 +0100

zcash (2.0.6~rc1) stable; urgency=medium

  * 2.0.6-rc1 release.

 -- Electric Coin Company <team@z.cash>  Wed, 12 Jun 2019 16:36:57 +0100

zcash (2.0.5+2) stable; urgency=medium

  * 2.0.5-2 release.

 -- Electric Coin Company <team@z.cash>  Wed, 15 May 2019 09:56:01 -0600

zcash (2.0.5+1) stable; urgency=medium

  * 2.0.5-1 release.

 -- Electric Coin Company <team@z.cash>  Wed, 08 May 2019 06:57:28 -0600

zcash (2.0.5) stable; urgency=medium

  * 2.0.5 release.

 -- Electric Coin Company <team@z.cash>  Fri, 03 May 2019 16:35:30 -0600

zcash (2.0.5~rc1) stable; urgency=medium

  * 2.0.5-rc1 release.

 -- Electric Coin Company <team@z.cash>  Wed, 01 May 2019 14:16:08 -0600

zcash (2.0.4) stable; urgency=medium

  * 2.0.4 release.

 -- Electric Coin Company <team@z.cash>  Tue, 26 Mar 2019 11:29:21 -0700

zcash (2.0.4~rc1) stable; urgency=medium

  * 2.0.4-rc1 release.

 -- Zcash Company <team@z.cash>  Wed, 20 Mar 2019 09:39:43 -0700

zcash (2.0.3) stable; urgency=medium

  * 2.0.3 release.

 -- Zcash Company <team@z.cash>  Mon, 11 Feb 2019 09:16:09 -0800

zcash (2.0.3~rc1) stable; urgency=medium

  * 2.0.3-rc1 release.

 -- Zcash Company <team@z.cash>  Mon, 04 Feb 2019 12:05:43 -0800

zcash (2.0.2) stable; urgency=medium

  * 2.0.2 release.

 -- Zcash Company <team@z.cash>  Wed, 28 Nov 2018 11:09:08 -0800

zcash (2.0.2~rc1) stable; urgency=medium

  * 2.0.2-rc1 release.

 -- Zcash Company <team@z.cash>  Sun, 18 Nov 2018 10:19:49 -0800

zcash (2.0.1) stable; urgency=medium

  * 2.0.1 release.

 -- Zcash Company <team@z.cash>  Sun, 14 Oct 2018 13:40:30 -0700

zcash (2.0.1~rc1) stable; urgency=medium

  * 2.0.1-rc1 release.

 -- Zcash Company <team@z.cash>  Mon, 08 Oct 2018 12:40:54 -0700

zcash (2.0.0) stable; urgency=medium

  * 2.0.0 release.

 -- Zcash Company <team@z.cash>  Wed, 15 Aug 2018 17:57:50 -0700

zcash (2.0.0~rc1) stable; urgency=medium

  * 2.0.0-rc1 release.

 -- Zcash Company <team@z.cash>  Thu, 09 Aug 2018 16:56:56 +0000

zcash (1.1.2) stable; urgency=medium

  * 1.1.2 release.

 -- Zcash Company <team@z.cash>  Sun, 01 Jul 2018 20:12:33 -0700

zcash (1.1.2~rc1) stable; urgency=medium

  * 1.1.2-rc1 release.

 -- Zcash Company <team@z.cash>  Fri, 22 Jun 2018 17:03:41 -0700

zcash (1.1.1) stable; urgency=medium

  * 1.1.1 release.

 -- Zcash Company <team@z.cash>  Fri, 25 May 2018 15:49:34 +1200

zcash (1.1.1~rc2) stable; urgency=medium

  * 1.1.1-rc2 release.

 -- Zcash Company <team@z.cash>  Wed, 23 May 2018 09:28:50 -0700

zcash (1.1.1~rc1) stable; urgency=medium

  * 1.1.1-rc1 release.

 -- Zcash Company <team@z.cash>  Sat, 19 May 2018 10:16:14 +1200

zcash (1.1.0) stable; urgency=medium

  * 1.1.0 release.

 -- Zcash Company <team@z.cash>  Wed, 11 Apr 2018 20:15:29 -0600

zcash (1.1.0~rc1) stable; urgency=medium

  * 1.1.0-rc1 release.

 -- Zcash Company <team@z.cash>  Thu, 05 Apr 2018 03:26:17 +0100

zcash (1.0.15) stable; urgency=medium

  * 1.0.15 release.

 -- Zcash Company <team@z.cash>  Wed, 28 Feb 2018 16:58:19 +0000

zcash (1.0.15~rc1) stable; urgency=medium

  * 1.0.15-rc1 release.

 -- Zcash Company <team@z.cash>  Sat, 24 Feb 2018 04:20:05 +0000

zcash (1.0.14) stable; urgency=medium

  * 1.0.14 release.

 -- Zcash Company <team@z.cash>  Wed, 03 Jan 2018 23:54:16 +0100

zcash (1.0.14~rc1) stable; urgency=medium

  * 1.0.14-rc1 release.

 -- Zcash Company <team@z.cash>  Fri, 22 Dec 2017 10:12:41 +0000

zcash (1.0.13) stable; urgency=medium

  * 1.0.13 release.

 -- Zcash Company <team@z.cash>  Mon, 20 Nov 2017 12:31:53 +0000

zcash (1.0.13~rc2) stable; urgency=medium

  * 1.0.13-rc2 release.

 -- Zcash Company <team@z.cash>  Fri, 17 Nov 2017 18:01:08 +0000

zcash (1.0.13~rc1) stable; urgency=medium

  * 1.0.13-rc1 release.

 -- Zcash Company <team@z.cash>  Wed, 15 Nov 2017 00:02:21 +0000

zcash (1.0.12) stable; urgency=medium

  * 1.0.12 release.

 -- Zcash Company <team@z.cash>  Thu, 28 Sep 2017 01:26:44 +0100

zcash (1.0.12~rc1) stable; urgency=medium

  * 1.0.12-rc1 release.

 -- Zcash Company <team@z.cash>  Sat, 23 Sep 2017 10:51:36 +0100

zcash (1.0.11) stable; urgency=medium

  * 1.0.11 release.

 -- Zcash Company <team@z.cash>  Tue, 15 Aug 2017 10:06:25 +0100

zcash (1.0.11~rc1) stable; urgency=medium

  * 1.0.11-rc1 release.

 -- Zcash Company <team@z.cash>  Tue, 01 Aug 2017 17:12:52 +0200

zcash (1.0.10+1) stable; urgency=medium

  * 1.0.10-1 release.

 -- Zcash Company <team@z.cash>  Fri, 23 Jun 2017 19:50:41 -0700

zcash (1.0.10) stable; urgency=medium

  * 1.0.10 release.

 -- Zcash Company <team@z.cash>  Thu, 22 Jun 2017 15:13:04 +1200

zcash (1.0.9) stable; urgency=medium

  * 1.0.9 release.

 -- Zcash Company <team@z.cash>  Wed, 24 May 2017 12:51:06 -0700

zcash (1.0.8+1) jessie; urgency=high

  * 1.0.8-1 release.

 -- Zcash Company <team@z.cash>  Thu, 13 Apr 2017 20:20:37 -0700

zcash (1.0.8) jessie; urgency=medium

  * 1.0.8 release.

 -- Zcash Company <team@z.cash>  Mon, 27 Mar 2017 21:30:07 +0100

zcash (1.0.7+1) jessie; urgency=medium

  * 1.0.7-1 release.

 -- Zcash Company <team@z.cash>  Wed, 08 Mar 2017 13:51:11 -0800

zcash (1.0.7) jessie; urgency=medium

  * 1.0.7 release.

 -- Zcash Company <team@z.cash>  Fri, 03 Mar 2017 20:55:04 -0800

zcash (1.0.6) jessie; urgency=medium

  * 1.0.6 release.

 -- Zcash Company <team@z.cash>  Fri, 10 Feb 2017 10:23:00 -0800

zcash (1.0.5) jessie; urgency=medium

  * 1.0.5 release.

 -- Zcash Company <team@z.cash>  Thu, 19 Jan 2017 19:23:40 -0700

zcash (1.0.4) jessie; urgency=medium

  * 1.0.4 release.

 -- Zcash Company <team@z.cash>  Thu, 15 Dec 2016 16:46:14 +1300

zcash (1.0.3) jessie; urgency=medium

  * 1.0.3 release.

 -- Zcash Company <team@z.cash>  Wed, 17 Nov 2016 15:56:00 -0700

zcash (1.0.2) jessie; urgency=medium

  * 1.0.2 release.

 -- Zcash Company <team@z.cash>  Mon, 07 Nov 2016 19:01:35 -0600

zcash (1.0.1) jessie; urgency=medium

  * 1.0.1 release.

 -- Zcash Company <team@z.cash>  Thu, 03 Nov 2016 23:21:09 -0500

zcash (1.0.0-sprout) jessie; urgency=medium

  * 1.0.0 release.

 -- Zcash Company <team@z.cash>  Fri, 28 Oct 2016 03:00:50 -0700

zcash (1.0.0-rc4) jessie; urgency=medium

  * 1.0.0-rc4 release.

 -- Zcash Company <team@z.cash>  Thu, 27 Oct 2016 13:36:00 +0100

zcash (1.0.0-rc3) jessie; urgency=medium

  * 1.0.0-rc3 release.

 -- Zcash Company <team@z.cash>  Wed, 26 Oct 2016 23:17:03 +0100

zcash (1.0.0-rc2) jessie; urgency=medium

  * 1.0.0-rc2 release.

 -- Zcash Company <team@z.cash>  Sun, 23 Oct 2016 01:51:27 +0100

zcash (1.0.0-rc1) jessie; urgency=medium

  * Initial packaging for Debian.

 -- Zcash Company <team@z.cash>  Mon, 17 Oct 2016 11:47:02 -0700<|MERGE_RESOLUTION|>--- conflicted
+++ resolved
@@ -1,16 +1,14 @@
-<<<<<<< HEAD
+zcash (4.6.0+2) stable; urgency=medium
+
+  * 4.6.0-2 release.
+
+ -- Electric Coin Company <team@electriccoin.co>  Mon, 04 Apr 2022 21:53:34 +0000
+
 zcash (4.7.0~rc1) stable; urgency=medium
 
   * 4.7.0-rc1 release.
 
  -- Electric Coin Company <team@electriccoin.co>  Tue, 22 Mar 2022 21:14:02 +0000
-=======
-zcash (4.6.0+2) stable; urgency=medium
-
-  * 4.6.0-2 release.
-
- -- Electric Coin Company <team@electriccoin.co>  Mon, 04 Apr 2022 21:53:34 +0000
->>>>>>> ac0c24cf
 
 zcash (4.6.0+1) stable; urgency=medium
 
