--- conflicted
+++ resolved
@@ -81,13 +81,10 @@
     'shorter_block_times.py'
     'sprout_sapling_migration.py'
     'turnstile.py'
-<<<<<<< HEAD
     'mining_shielded_coinbase.py'
     'framework.py'
     'feature_zip221.py'
-=======
     'upgrade_golden.py'
->>>>>>> a546caff
 );
 testScriptsExt=(
     'getblocktemplate_longpoll.py'
